{
  "private": true,
  "name": "ditsmod",
  "version": "1.0.0-beta.1",
  "description": "monorepo for ditsmod projects",
  "workspaces": [
    "packages/*"
  ],
  "directories": {
    "doc": "docs",
    "example": "examples"
  },
  "scripts": {
    "test": "jest",
    "pub": "lerna publish from-package",
    "build": "yarn clean && tsc -b -f packages",
    "clean": "rimraf packages/**/dist* packages/**/out-tsc* packages/**/*.tsbuildinfo",
    "start1": "nodemon -e ts --exec ts-node --project examples/tsconfig.json -r tsconfig-paths/register examples/1-hello-world/main.ts",
    "start2": "nodemon -e ts --exec ts-node --project examples/tsconfig.json -r tsconfig-paths/register examples/2-controller-error-handler/main.ts",
    "start3": "nodemon -e ts --exec ts-node --project examples/tsconfig.json -r tsconfig-paths/register examples/3-route-guards/main.ts",
    "start4": "nodemon -e ts --exec ts-node --project examples/tsconfig.json -r tsconfig-paths/register examples/4-logger/main.ts",
    "start5": "nodemon -e ts --exec ts-node --project examples/tsconfig.json -r tsconfig-paths/register examples/5-nested-routes/main.ts",
    "start6": "nodemon -e ts --exec ts-node --project examples/tsconfig.json -r tsconfig-paths/register examples/6-body-parser/main.ts",
    "start7": "nodemon -e ts --exec ts-node --project examples/tsconfig.json -r tsconfig-paths/register examples/7-dynamically-composing-modules/main.ts",
    "start8": "nodemon -e ts --exec ts-node --project examples/tsconfig.json -r tsconfig-paths/register examples/8-http-interceptors/main.ts",
<<<<<<< HEAD
    "start9": "nodemon -e ts --exec ts-node --project examples/tsconfig.json -r tsconfig-paths/register examples/9-openapi/main.ts"
=======
    "start9": "nodemon -e ts --exec ts-node --project examples/tsconfig.json -r tsconfig-paths/register examples/9-one-extension/main.ts"
>>>>>>> 79a65101
  },
  "repository": {
    "type": "git",
    "url": "git+https://github.com/ditsmod/ditsmod.git"
  },
  "keywords": [
    "ditsmod",
    "monorepo"
  ],
  "author": "Костя Третяк",
  "license": "MIT",
  "bugs": {
    "url": "https://github.com/ditsmod/core/issues"
  },
  "homepage": "https://github.com/ditsmod/core#readme",
  "devDependencies": {
    "lerna": "^4.0.0",
    "prettier": "^2.2.1",
    "tsconfig-paths": "^3.9.0",
    "typescript": "^4.2.3"
  }
}<|MERGE_RESOLUTION|>--- conflicted
+++ resolved
@@ -23,11 +23,7 @@
     "start6": "nodemon -e ts --exec ts-node --project examples/tsconfig.json -r tsconfig-paths/register examples/6-body-parser/main.ts",
     "start7": "nodemon -e ts --exec ts-node --project examples/tsconfig.json -r tsconfig-paths/register examples/7-dynamically-composing-modules/main.ts",
     "start8": "nodemon -e ts --exec ts-node --project examples/tsconfig.json -r tsconfig-paths/register examples/8-http-interceptors/main.ts",
-<<<<<<< HEAD
-    "start9": "nodemon -e ts --exec ts-node --project examples/tsconfig.json -r tsconfig-paths/register examples/9-openapi/main.ts"
-=======
-    "start9": "nodemon -e ts --exec ts-node --project examples/tsconfig.json -r tsconfig-paths/register examples/9-one-extension/main.ts"
->>>>>>> 79a65101
+    "start10": "nodemon -e ts --exec ts-node --project examples/tsconfig.json -r tsconfig-paths/register examples/10-openapi/main.ts"
   },
   "repository": {
     "type": "git",
