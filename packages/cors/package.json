--- conflicted
+++ resolved
@@ -22,20 +22,12 @@
   "author": "Костя Третяк",
   "license": "MIT",
   "devDependencies": {
-<<<<<<< HEAD
-    "@ts-stack/cors": "^1.1.0",
-=======
     "@ts-stack/cors": "^1.2.0",
->>>>>>> 0bc48a14
     "@ts-stack/di": "^1.2.0"
   },
   "peerDependencies": {
     "@ditsmod/core": "^2.20.1",
-<<<<<<< HEAD
-    "@ts-stack/cors": "^1.1.0",
-=======
     "@ts-stack/cors": "^1.2.0",
->>>>>>> 0bc48a14
     "@ts-stack/di": "^1.2.0"
   }
 }