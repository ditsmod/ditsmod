--- conflicted
+++ resolved
@@ -9,11 +9,7 @@
   constructor(private req: Req, private res: Res, private mergedCorsOptions: MergedCorsOptions) {}
 
   async intercept(next: HttpHandler) {
-<<<<<<< HEAD
-    const headersSent = await cors(this.req.nodeReq, this.res.nodeRes, this.mergedCorsOptions);
-=======
     const headersSent = cors(this.req.nodeReq, this.res.nodeRes, this.mergedCorsOptions);
->>>>>>> 0bc48a14
     if (headersSent) {
       return;
     }
